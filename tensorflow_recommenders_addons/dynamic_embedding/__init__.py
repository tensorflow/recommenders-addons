--- conflicted
+++ resolved
@@ -40,16 +40,13 @@
     get_variable,)
 from tensorflow_recommenders_addons.dynamic_embedding.python.ops.dynamic_embedding_variable import (
     Variable,)
-<<<<<<< HEAD
 from tensorflow_recommenders_addons.dynamic_embedding.python.ops.restrict_policies import (
     RestrictPolicy,
     TimestampRestrictPolicy,
     FrequencyRestrictPolicy,
 )
-=======
 from tensorflow_recommenders_addons.dynamic_embedding.python.ops.dynamic_embedding_variable import (
     GraphKeys,)
->>>>>>> 4ecb4b9a
 from tensorflow_recommenders_addons.dynamic_embedding.python.ops.tf_patch import (
     patch_on_tf,)
 
