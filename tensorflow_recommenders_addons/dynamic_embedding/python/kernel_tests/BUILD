--- conflicted
+++ resolved
@@ -41,13 +41,18 @@
 )
 
 py_test(
-<<<<<<< HEAD
     name = "dynamic_variable_restrictor_test",
     srcs = ["dynamic_variable_restrictor_test.py"],
-=======
+    python_version = "PY3",
+    srcs_version = "PY3",
+    deps = [
+        "//tensorflow_recommenders_addons",
+    ],
+)
+
+py_test(
     name = "cuckoo_hashtable_ops_test",
     srcs = ["cuckoo_hashtable_ops_test.py"],
->>>>>>> cac523a2
     python_version = "PY3",
     srcs_version = "PY3",
     deps = [
