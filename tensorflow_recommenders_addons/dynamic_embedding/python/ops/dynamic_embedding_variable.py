--- conflicted
+++ resolved
@@ -260,7 +260,7 @@
                           'tables_of_{}'.format(self.name),
                           overwrite=True)
     self.size_ops = []
-<<<<<<< HEAD
+    self._trainable_store = {}
 
     self.database_path = database_path
     self.embedding_name = embedding_name
@@ -268,9 +268,6 @@
     self.estimate_size = estimate_size
     self.export_path = export_path
 
-=======
-    self._trainable_store = {}
->>>>>>> 5c61c416
     self.shard_num = len(self.devices)
     self.init_size = int(init_size)
     if restrict_policy is not None:
@@ -311,7 +308,6 @@
                 default_value=static_default_value,
                 name=self._make_name(idx),
                 checkpoint=self.checkpoint,
-<<<<<<< HEAD
                 database_path=self.database_path,
                 embedding_name=self.embedding_name,
                 read_only=self.read_only,
@@ -328,10 +324,6 @@
                   init_size=int(self.init_size / self.shard_num),
               )
 
-=======
-                init_size=int(self.init_size / self.shard_num),
-            )
->>>>>>> 5c61c416
             self._tables.append(mht)
 
   @property
