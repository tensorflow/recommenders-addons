--- conflicted
+++ resolved
@@ -13,11 +13,8 @@
     srcs = glob(["*.py"]),
     data = [
         "//tensorflow_recommenders_addons/dynamic_embedding/core:_cuckoo_hashtable_ops.so",
-<<<<<<< HEAD
         "//tensorflow_recommenders_addons/dynamic_embedding/core:_redis_table_ops.so",
-=======
         "//tensorflow_recommenders_addons/dynamic_embedding/core:_math_ops.so",
->>>>>>> 3bc158c3
     ],
     srcs_version = "PY2AND3",
 )