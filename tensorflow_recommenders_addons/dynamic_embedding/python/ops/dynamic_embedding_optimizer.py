--- conflicted
+++ resolved
@@ -40,7 +40,7 @@
 
 
 def DynamicEmbeddingOptimizer(self):
-    """ An optimizer wrapper to make any TensorFlow optimizer capable of training
+  """ An optimizer wrapper to make any TensorFlow optimizer capable of training
   Dynamic Embeddding Variables.
 
   Args:
@@ -57,154 +57,141 @@
     The optimizer itself but has ability to train Dynamic Embedding Variables.
   """
 
-    def _distributed_apply(distribution, grads_and_vars, name, apply_state):
-        """`apply_gradients` using a `DistributionStrategy`."""
-        reduced_grads = distribution.extended.batch_reduce_to(
-            ds_reduce_util.ReduceOp.SUM, grads_and_vars)
-        var_list = [v for _, v in grads_and_vars]
-        grads_and_vars = zip(reduced_grads, var_list)
-
-        def apply_grad_to_update_var(var, grad):
-            """Apply gradient to variable."""
-            if isinstance(var, ops.Tensor):
-                raise NotImplementedError("Trying to update a Tensor ", var)
-
-            apply_kwargs = {}
-            if not isinstance(var, de.TrainableWrapper):
-                if isinstance(grad, ops.IndexedSlices):
-                    if var.constraint is not None:
-                        raise RuntimeError(
-                            "Cannot use a constraint function on a sparse variable."
-                        )
-                    if "apply_state" in self._sparse_apply_args:
-                        apply_kwargs["apply_state"] = apply_state
-                    return self._resource_apply_sparse_duplicate_indices(
-                        grad.values, var, grad.indices, **apply_kwargs)
-
-                if "apply_state" in self._dense_apply_args:
-                    apply_kwargs["apply_state"] = apply_state
-                update_op = self._resource_apply_dense(grad, var,
-                                                       **apply_kwargs)
-                if var.constraint is not None:
-                    with ops.control_dependencies([update_op]):
-                        return var.assign(var.constraint(var))
-                else:
-                    return update_op
-            else:
-                with ops.colocate_with(None, ignore_existing=True):
-                    _slots = [
-                        self.get_slot(var, _s) for _s in self.get_slot_names()
-                    ]
-                    # Add the optimizer slots to restricting list.
-                    if var.params.restrict_policy is not None:
-                        var.params.restrict_policy._track_optimizer_slots(
-                            _slots)
-
-                    with ops.control_dependencies([grad]):
-                        _before = [var.read_value()
-                                  ] + [_s.read_value() for _s in _slots]
-                    if isinstance(grad, ops.IndexedSlices):
-                        if var.constraint is not None:
-                            raise RuntimeError(
-                                "Cannot use a constraint function on a sparse variable."
-                            )
-                        if "apply_state" in self._sparse_apply_args:
-                            apply_kwargs["apply_state"] = apply_state
-                        with ops.control_dependencies(_before):
-                            _apply_op = self._resource_apply_sparse_duplicate_indices(
-                                grad.values, var, grad.indices, **apply_kwargs)
-                        with ops.control_dependencies([_apply_op]):
-                            _after = control_flow_ops.group(
-                                [var.update_op()] +
-                                [_s.update_op() for _s in _slots])
-                            return _after
-
-                    if "apply_state" in self._dense_apply_args:
-                        apply_kwargs["apply_state"] = apply_state
-                    with ops.control_dependencies(_before):
-                        update_op = self._resource_apply_dense(
-                            grad, var, **apply_kwargs)
-                    if var.constraint is not None:
-                        with ops.control_dependencies([update_op]):
-                            return var.assign(var.constraint(var))
-                    else:
-                        with ops.control_dependencies([update_op]):
-                            _after = control_flow_ops.group(
-                                [var.update_op()] +
-                                [_s.update_op() for _s in _slots])
-                        return _after
-
-        update_ops = []
-        with backend.name_scope(name or self._name):
-            for grad, var in grads_and_vars:
-                scope_name = ("update"
-                              if ops.executing_eagerly_outside_functions() else
-                              "update_" + var.op.name)
-                # Colocate the update with variables to avoid unnecessary communication
-                # delays. See b/136304694.
-                with backend.name_scope(
-                        scope_name), distribution.extended.colocate_vars_with(
-                            var):
-                    update_ops.extend(
-                        distribution.extended.update(var,
-                                                     apply_grad_to_update_var,
-                                                     args=(grad,),
-                                                     group=False))
-
-            any_symbolic = any(
-                isinstance(i, ops.Operation) or tf_utils.is_symbolic_tensor(i)
-                for i in update_ops)
-            if not context.executing_eagerly() or any_symbolic:
-                # If the current context is graph mode or any of the update ops are
-                # symbolic then the step update should be carried out under a graph
-                # context. (eager updates execute immediately)
-                with ops._get_graph_from_inputs(update_ops).as_default():  # pylint: disable=protected-access
-                    with ops.control_dependencies(update_ops):
-                        return self._iterations.assign_add(1).op
-
-            return self._iterations.assign_add(1)
-
-    def add_slot(var, slot_name, initializer="zeros"):
-        """Add a new slot variable for `var`."""
-        if slot_name not in self._slot_names:
-            self._slot_names.append(slot_name)
-        var_key = optimizer_v2._var_key(var)
-        slot_dict = self._slots.setdefault(var_key, {})
-        weight = slot_dict.get(slot_name, None)
-        if weight is None:
-            if isinstance(initializer,
-                          six.string_types) or callable(initializer):
-                initializer = initializers.get(initializer)
-                initial_value = functools.partial(initializer,
-                                                  shape=var.shape,
-                                                  dtype=var.dtype)
-            else:
-                initial_value = initializer
-            strategy = distribute_ctx.get_strategy()
-            with strategy.extended.colocate_vars_with(var):
-                if isinstance(var, de.TrainableWrapper):
-                    weight = de.create_slots(var, initial_value, slot_name,
-                                             var._shared_name)
-                else:
-                    weight = variables.Variable(
-                        name="%s/%s" % (
-                            var._shared_name,
-                            slot_name,
-                        ),  # pylint: disable=protected-access
-                        dtype=var.dtype,
-                        trainable=False,
-                        initial_value=initial_value,
-                    )
-            backend.track_variable(weight)
-            slot_dict[slot_name] = weight
-            self._restore_slot_variable(slot_name=slot_name,
-                                        variable=var,
-                                        slot_variable=weight)
-            self._weights.append(weight)
-        return weight
-
-    def _get_or_make_slot(var, val, slot_name, op_name):
-        """Find or create a slot for a variable.
+  def _distributed_apply(distribution, grads_and_vars, name, apply_state):
+    """`apply_gradients` using a `DistributionStrategy`."""
+    reduced_grads = distribution.extended.batch_reduce_to(
+        ds_reduce_util.ReduceOp.SUM, grads_and_vars)
+    var_list = [v for _, v in grads_and_vars]
+    grads_and_vars = zip(reduced_grads, var_list)
+
+    def apply_grad_to_update_var(var, grad):
+      """Apply gradient to variable."""
+      if isinstance(var, ops.Tensor):
+        raise NotImplementedError("Trying to update a Tensor ", var)
+
+      apply_kwargs = {}
+      if not isinstance(var, de.TrainableWrapper):
+        if isinstance(grad, ops.IndexedSlices):
+          if var.constraint is not None:
+            raise RuntimeError(
+                "Cannot use a constraint function on a sparse variable.")
+          if "apply_state" in self._sparse_apply_args:
+            apply_kwargs["apply_state"] = apply_state
+          return self._resource_apply_sparse_duplicate_indices(
+              grad.values, var, grad.indices, **apply_kwargs)
+
+        if "apply_state" in self._dense_apply_args:
+          apply_kwargs["apply_state"] = apply_state
+        update_op = self._resource_apply_dense(grad, var, **apply_kwargs)
+        if var.constraint is not None:
+          with ops.control_dependencies([update_op]):
+            return var.assign(var.constraint(var))
+        else:
+          return update_op
+      else:
+        with ops.colocate_with(None, ignore_existing=True):
+          _slots = [self.get_slot(var, _s) for _s in self.get_slot_names()]
+          # Add the optimizer slots to restricting list.
+          if var.params.restrict_policy is not None:
+            var.params.restrict_policy._track_optimizer_slots(_slots)
+
+          with ops.control_dependencies([grad]):
+            _before = [var.read_value()] + [_s.read_value() for _s in _slots]
+          if isinstance(grad, ops.IndexedSlices):
+            if var.constraint is not None:
+              raise RuntimeError(
+                  "Cannot use a constraint function on a sparse variable.")
+            if "apply_state" in self._sparse_apply_args:
+              apply_kwargs["apply_state"] = apply_state
+            with ops.control_dependencies(_before):
+              _apply_op = self._resource_apply_sparse_duplicate_indices(
+                  grad.values, var, grad.indices, **apply_kwargs)
+            with ops.control_dependencies([_apply_op]):
+              _after = control_flow_ops.group([var.update_op()] +
+                                              [_s.update_op() for _s in _slots])
+              return _after
+
+          if "apply_state" in self._dense_apply_args:
+            apply_kwargs["apply_state"] = apply_state
+          with ops.control_dependencies(_before):
+            update_op = self._resource_apply_dense(grad, var, **apply_kwargs)
+          if var.constraint is not None:
+            with ops.control_dependencies([update_op]):
+              return var.assign(var.constraint(var))
+          else:
+            with ops.control_dependencies([update_op]):
+              _after = control_flow_ops.group([var.update_op()] +
+                                              [_s.update_op() for _s in _slots])
+            return _after
+
+    update_ops = []
+    with backend.name_scope(name or self._name):
+      for grad, var in grads_and_vars:
+        scope_name = ("update" if ops.executing_eagerly_outside_functions() else
+                      "update_" + var.op.name)
+        # Colocate the update with variables to avoid unnecessary communication
+        # delays. See b/136304694.
+        with backend.name_scope(
+            scope_name), distribution.extended.colocate_vars_with(var):
+          update_ops.extend(
+              distribution.extended.update(var,
+                                           apply_grad_to_update_var,
+                                           args=(grad,),
+                                           group=False))
+
+      any_symbolic = any(
+          isinstance(i, ops.Operation) or tf_utils.is_symbolic_tensor(i)
+          for i in update_ops)
+      if not context.executing_eagerly() or any_symbolic:
+        # If the current context is graph mode or any of the update ops are
+        # symbolic then the step update should be carried out under a graph
+        # context. (eager updates execute immediately)
+        with ops._get_graph_from_inputs(update_ops).as_default():  # pylint: disable=protected-access
+          with ops.control_dependencies(update_ops):
+            return self._iterations.assign_add(1).op
+
+      return self._iterations.assign_add(1)
+
+  def add_slot(var, slot_name, initializer="zeros"):
+    """Add a new slot variable for `var`."""
+    if slot_name not in self._slot_names:
+      self._slot_names.append(slot_name)
+    var_key = optimizer_v2._var_key(var)
+    slot_dict = self._slots.setdefault(var_key, {})
+    weight = slot_dict.get(slot_name, None)
+    if weight is None:
+      if isinstance(initializer, six.string_types) or callable(initializer):
+        initializer = initializers.get(initializer)
+        initial_value = functools.partial(initializer,
+                                          shape=var.shape,
+                                          dtype=var.dtype)
+      else:
+        initial_value = initializer
+      strategy = distribute_ctx.get_strategy()
+      with strategy.extended.colocate_vars_with(var):
+        if isinstance(var, de.TrainableWrapper):
+          weight = de.create_slots(var, initial_value, slot_name,
+                                   var._shared_name)
+        else:
+          weight = variables.Variable(
+              name="%s/%s" % (
+                  var._shared_name,
+                  slot_name,
+              ),  # pylint: disable=protected-access
+              dtype=var.dtype,
+              trainable=False,
+              initial_value=initial_value,
+          )
+      backend.track_variable(weight)
+      slot_dict[slot_name] = weight
+      self._restore_slot_variable(slot_name=slot_name,
+                                  variable=var,
+                                  slot_variable=weight)
+      self._weights.append(weight)
+    return weight
+
+  def _get_or_make_slot(var, val, slot_name, op_name):
+    """Find or create a slot for a variable.
 
         Args:
           var: A `Variable` object.
@@ -216,22 +203,21 @@
         Returns:
           A `Variable` object.
         """
-        named_slots = self._slot_dict(slot_name)
-        if optimizer._var_key(var) not in named_slots:
-            if isinstance(var, de.TrainableWrapper):
-                new_slot_variable = de.create_slots(var, val, slot_name,
-                                                    op_name)
-            else:
-                new_slot_variable = slot_creator.create_slot(var, val, op_name)
-            self._restore_slot_variable(slot_name=slot_name,
-                                        variable=var,
-                                        slot_variable=new_slot_variable)
-            named_slots[optimizer._var_key(var)] = new_slot_variable
-        return named_slots[optimizer._var_key(var)]
-
-    def _get_or_make_slot_with_initializer(var, initializer, shape, dtype,
-                                           slot_name, op_name):
-        """Find or create a slot for a variable, using an Initializer.
+    named_slots = self._slot_dict(slot_name)
+    if optimizer._var_key(var) not in named_slots:
+      if isinstance(var, de.TrainableWrapper):
+        new_slot_variable = de.create_slots(var, val, slot_name, op_name)
+      else:
+        new_slot_variable = slot_creator.create_slot(var, val, op_name)
+      self._restore_slot_variable(slot_name=slot_name,
+                                  variable=var,
+                                  slot_variable=new_slot_variable)
+      named_slots[optimizer._var_key(var)] = new_slot_variable
+    return named_slots[optimizer._var_key(var)]
+
+  def _get_or_make_slot_with_initializer(var, initializer, shape, dtype,
+                                         slot_name, op_name):
+    """Find or create a slot for a variable, using an Initializer.
 
         Args:
           var: A `Variable` object.
@@ -245,22 +231,22 @@
         Returns:
           A `Variable` object.
         """
-        named_slots = self._slot_dict(slot_name)
-        if optimizer._var_key(var) not in named_slots:
-            if isinstance(var, de.TrainableWrapper):
-                new_slot_variable = de.create_slots(var, initializer, slot_name,
-                                                    op_name)
-            else:
-                new_slot_variable = slot_creator.create_slot_with_initializer(
-                    var, initializer, shape, dtype, op_name)
-            self._restore_slot_variable(slot_name=slot_name,
-                                        variable=var,
-                                        slot_variable=new_slot_variable)
-            named_slots[optimizer._var_key(var)] = new_slot_variable
-        return named_slots[optimizer._var_key(var)]
-
-    def _zeros_slot(var, slot_name, op_name):
-        """Find or create a slot initialized with 0.0.
+    named_slots = self._slot_dict(slot_name)
+    if optimizer._var_key(var) not in named_slots:
+      if isinstance(var, de.TrainableWrapper):
+        new_slot_variable = de.create_slots(var, initializer, slot_name,
+                                            op_name)
+      else:
+        new_slot_variable = slot_creator.create_slot_with_initializer(
+            var, initializer, shape, dtype, op_name)
+      self._restore_slot_variable(slot_name=slot_name,
+                                  variable=var,
+                                  slot_variable=new_slot_variable)
+      named_slots[optimizer._var_key(var)] = new_slot_variable
+    return named_slots[optimizer._var_key(var)]
+
+  def _zeros_slot(var, slot_name, op_name):
+    """Find or create a slot initialized with 0.0.
 
         Args:
           var: A `Variable` object.
@@ -271,66 +257,32 @@
         Returns:
           A `Variable` object.
         """
-        named_slots = self._slot_dict(slot_name)
-        if optimizer._var_key(var) not in named_slots:
-            if isinstance(var, de.TrainableWrapper):
-                new_slot_variable = de.create_slots(var, 0.0, slot_name,
-                                                    op_name)
-            else:
-                new_slot_variable = slot_creator.create_zeros_slot(var, op_name)
-            self._restore_slot_variable(slot_name=slot_name,
-                                        variable=var,
-                                        slot_variable=new_slot_variable)
-            named_slots[optimizer._var_key(var)] = new_slot_variable
-        return named_slots[optimizer._var_key(var)]
-
-    if isinstance(self, optimizer.Optimizer):
-        self._get_or_make_slot = _get_or_make_slot
-        self._get_or_make_slot_with_initializer = _get_or_make_slot_with_initializer
-        self._zeros_slot = _zeros_slot
-    elif isinstance(self, optimizer_v2.OptimizerV2):
-        self.add_slot = add_slot
-        self._distributed_apply = _distributed_apply
-    else:
-        raise Exception("Optimizer type is not supported! got {}".format(
-            str(type(self))))
-    return self
+    named_slots = self._slot_dict(slot_name)
+    if optimizer._var_key(var) not in named_slots:
+      if isinstance(var, de.TrainableWrapper):
+        new_slot_variable = de.create_slots(var, 0.0, slot_name, op_name)
+      else:
+        new_slot_variable = slot_creator.create_zeros_slot(var, op_name)
+      self._restore_slot_variable(slot_name=slot_name,
+                                  variable=var,
+                                  slot_variable=new_slot_variable)
+      named_slots[optimizer._var_key(var)] = new_slot_variable
+    return named_slots[optimizer._var_key(var)]
+
+  if isinstance(self, optimizer.Optimizer):
+    self._get_or_make_slot = _get_or_make_slot
+    self._get_or_make_slot_with_initializer = _get_or_make_slot_with_initializer
+    self._zeros_slot = _zeros_slot
+  elif isinstance(self, optimizer_v2.OptimizerV2):
+    self.add_slot = add_slot
+    self._distributed_apply = _distributed_apply
+  else:
+    raise Exception("Optimizer type is not supported! got {}".format(
+        str(type(self))))
+  return self
 
 
 def create_slots(primary, init, slot_name, op_name):
-<<<<<<< HEAD
-    """Helper function for creating a slot variable for statefull optimizers."""
-    params_var_, params_ids_ = primary.params, primary.ids
-
-    scope_store = variable_scope._get_default_variable_store()
-    full_name = params_var_.name + "/" + op_name + "/" + slot_name
-    if full_name not in scope_store._vars:
-        with ops.colocate_with(primary, ignore_existing=True):
-            slot_variable_ = de.Variable(
-                name=full_name,
-                key_dtype=params_var_.key_dtype,
-                value_dtype=params_var_.value_dtype,
-                dim=params_var_.dim,
-                devices=params_var_.devices,
-                partitioner=params_var_.partition_fn,
-                initializer=init,
-                KVCreator=params_var_.KVCreator,
-                trainable=False,
-                checkpoint=params_var_.checkpoint,
-            )
-
-        scope_store._vars[full_name] = slot_variable_
-
-    slot_trainable = None
-    _, slot_trainable = de.embedding_lookup(
-        params=scope_store._vars[full_name],
-        ids=params_ids_,
-        name=slot_name,
-        return_trainable=True,
-    )
-
-    return slot_trainable
-=======
   """Helper function for creating a slot variable for statefull optimizers."""
   params_var_, params_ids_ = primary.params, primary.ids
 
@@ -361,5 +313,4 @@
       return_trainable=True,
   )
 
-  return slot_trainable
->>>>>>> 7200b05e
+  return slot_trainable