#syntax=docker/dockerfile:1.1.5-experimental
FROM python:3.7 as build_wheel

ARG TF_VERSION=2.5.1
ARG USE_BAZEL_VERSION=3.7.2
ARG MPI_VERSION="4.1.1"
ARG HOROVOD_VERSION="0.23.0"

RUN pip install --default-timeout=1000 tensorflow-cpu==$TF_VERSION

<<<<<<< HEAD
RUN apt-get update && apt-get install -y sudo rsync cmake libbz2-dev liblz4-dev libzstd-dev
COPY tools/docker/install/install_bazel.sh ./
RUN ./install_bazel.sh $USE_BAZEL_VERSION
=======
RUN apt-get update && apt-get install -y sudo rsync cmake openmpi-bin libopenmpi-dev

COPY tools/docker/install/install_bazel.sh /install/
RUN  /install/install_bazel.sh $USE_BAZEL_VERSION

COPY tools/docker/install/install_horovod.sh /install/
RUN  /install/install_horovod.sh $HOROVOD_VERSION --only-cpu
>>>>>>> 194b72a9

COPY requirements.txt ./
RUN pip install -r requirements.txt

COPY tools/install_deps/pytest.txt ./
RUN pip install -r pytest.txt pytest-cov

COPY ./ /recommenders-addons
WORKDIR recommenders-addons
RUN python configure.py
RUN pip install -e ./
RUN --mount=type=cache,id=cache_bazel,target=/root/.cache/bazel \
    bash tools/install_so_files.sh
RUN pytest -v -s -n auto --durations=25 --doctest-modules ./tensorflow_recommenders_addons \
    --cov=tensorflow_recommenders_addons ./tensorflow_recommenders_addons/

RUN bazel build --enable_runfiles build_pip_pkg
RUN bazel-bin/build_pip_pkg artifacts


FROM python:3.7

COPY tools/install_deps/tensorflow-cpu.txt ./
RUN pip install --default-timeout=1000 --upgrade --force-reinstall -r tensorflow-cpu.txt

COPY --from=0 /recommenders-addons/artifacts /artifacts

RUN pip install /artifacts/tensorflow_recommenders_addons-*.whl

# check that we didnd't forget to add a py file to
# The corresponding BUILD file.
# Also test that the wheel works in a fresh environment
RUN python -c "import tensorflow_recommenders_addons"<|MERGE_RESOLUTION|>--- conflicted
+++ resolved
@@ -8,19 +8,15 @@
 
 RUN pip install --default-timeout=1000 tensorflow-cpu==$TF_VERSION
 
-<<<<<<< HEAD
 RUN apt-get update && apt-get install -y sudo rsync cmake libbz2-dev liblz4-dev libzstd-dev
 COPY tools/docker/install/install_bazel.sh ./
 RUN ./install_bazel.sh $USE_BAZEL_VERSION
-=======
-RUN apt-get update && apt-get install -y sudo rsync cmake openmpi-bin libopenmpi-dev
 
 COPY tools/docker/install/install_bazel.sh /install/
 RUN  /install/install_bazel.sh $USE_BAZEL_VERSION
 
 COPY tools/docker/install/install_horovod.sh /install/
 RUN  /install/install_horovod.sh $HOROVOD_VERSION --only-cpu
->>>>>>> 194b72a9
 
 COPY requirements.txt ./
 RUN pip install -r requirements.txt
