workspace(name = "tf_recommenders_addons")

load("@bazel_tools//tools/build_defs/repo:http.bzl", "http_archive")
load("@bazel_tools//tools/build_defs/repo:git.bzl", "new_git_repository")
load("//build_deps/tf_dependency:tf_configure.bzl", "tf_configure")
load("//build_deps/toolchains/gpu:cuda_configure.bzl", "cuda_configure")

http_archive(
    name = "rules_foreign_cc",
    sha256 = "9f96cae32dca0578960468a5a9f66e1ddb8cba8cc210e3e8198f70a20dba45d1",
    strip_prefix = "rules_foreign_cc-0.0.9",
    url = "https://github.com/bazelbuild/rules_foreign_cc/archive/refs/tags/0.0.9.zip",
)

load("@rules_foreign_cc//:workspace_definitions.bzl", "rules_foreign_cc_dependencies")

# This sets up some common toolchains for building targets. For more details, please see
# https://bazelbuild.github.io/rules_foreign_cc/0.3.0/flatten.html#rules_foreign_cc_dependencies
rules_foreign_cc_dependencies(register_default_tools = True)

http_archive(
    name = "cub_archive",
    build_file = "//build_deps/toolchains/gpu:cub.BUILD",
    sha256 = "6bfa06ab52a650ae7ee6963143a0bbc667d6504822cbd9670369b598f18c58c3",
    strip_prefix = "cub-1.8.0",
    urls = [
        "https://storage.googleapis.com/mirror.tensorflow.org/github.com/NVlabs/cub/archive/1.8.0.zip",
        "https://github.com/NVlabs/cub/archive/1.8.0.zip",
    ],
)

# Rules foreign is required by downstream backend implementations.
http_archive(
    name = "rules_foreign_cc",
    sha256 = "c2cdcf55ffaf49366725639e45dedd449b8c3fe22b54e31625eb80ce3a240f1e",
    strip_prefix = "rules_foreign_cc-0.1.0",
    url = "https://github.com/bazelbuild/rules_foreign_cc/archive/refs/tags/0.0.9.zip",
)
load("@rules_foreign_cc//:workspace_definitions.bzl", "rules_foreign_cc_dependencies")
rules_foreign_cc_dependencies()

http_archive(
    name = "sparsehash_c11",
    build_file = "//third_party:sparsehash_c11.BUILD",
    sha256 = "d4a43cad1e27646ff0ef3a8ce3e18540dbcb1fdec6cc1d1cb9b5095a9ca2a755",
    strip_prefix = "sparsehash-c11-2.11.1",
    urls = [
        "https://github.com/sparsehash/sparsehash-c11/archive/v2.11.1.tar.gz",
    ],
)

<<<<<<< HEAD
http_archive(
    name = "rocksdb",
    build_file = "//build_deps/toolchains/rocksdb:rocksdb.BUILD",
    sha256 = "2df8f34a44eda182e22cf84dee7a14f17f55d305ff79c06fb3cd1e5f8831e00d",
    strip_prefix = "rocksdb-6.22.1",
    urls = [
        "https://github.com/facebook/rocksdb/archive/refs/tags/v6.22.1.tar.gz",
    ],
=======
new_git_repository(
    name = "hiredis",
    branch = "master",
    build_file = "//build_deps/toolchains/redis:hiredis.BUILD",
    remote = "https://github.com/redis/hiredis.git",
)

http_archive(
    name = "redis-plus-plus",
    build_file = "//build_deps/toolchains/redis:redis-plus-plus.BUILD",
    sha256 = "3221e1df7bbe95669aecaec1c6c6f4c9a52f472dd4e694e681da951bc738d6bd",
    strip_prefix = "redis-plus-plus-1.2.3",
    url = "https://github.com/sewenew/redis-plus-plus/archive/refs/tags/1.2.3.zip",
>>>>>>> 260db706
)

tf_configure(
    name = "local_config_tf",
)

cuda_configure(name = "local_config_cuda")<|MERGE_RESOLUTION|>--- conflicted
+++ resolved
@@ -29,16 +29,6 @@
     ],
 )
 
-# Rules foreign is required by downstream backend implementations.
-http_archive(
-    name = "rules_foreign_cc",
-    sha256 = "c2cdcf55ffaf49366725639e45dedd449b8c3fe22b54e31625eb80ce3a240f1e",
-    strip_prefix = "rules_foreign_cc-0.1.0",
-    url = "https://github.com/bazelbuild/rules_foreign_cc/archive/refs/tags/0.0.9.zip",
-)
-load("@rules_foreign_cc//:workspace_definitions.bzl", "rules_foreign_cc_dependencies")
-rules_foreign_cc_dependencies()
-
 http_archive(
     name = "sparsehash_c11",
     build_file = "//third_party:sparsehash_c11.BUILD",
@@ -49,16 +39,6 @@
     ],
 )
 
-<<<<<<< HEAD
-http_archive(
-    name = "rocksdb",
-    build_file = "//build_deps/toolchains/rocksdb:rocksdb.BUILD",
-    sha256 = "2df8f34a44eda182e22cf84dee7a14f17f55d305ff79c06fb3cd1e5f8831e00d",
-    strip_prefix = "rocksdb-6.22.1",
-    urls = [
-        "https://github.com/facebook/rocksdb/archive/refs/tags/v6.22.1.tar.gz",
-    ],
-=======
 new_git_repository(
     name = "hiredis",
     branch = "master",
@@ -72,7 +52,16 @@
     sha256 = "3221e1df7bbe95669aecaec1c6c6f4c9a52f472dd4e694e681da951bc738d6bd",
     strip_prefix = "redis-plus-plus-1.2.3",
     url = "https://github.com/sewenew/redis-plus-plus/archive/refs/tags/1.2.3.zip",
->>>>>>> 260db706
+)
+
+http_archive(
+    name = "rocksdb",
+    build_file = "//build_deps/toolchains/rocksdb:rocksdb.BUILD",
+    sha256 = "2df8f34a44eda182e22cf84dee7a14f17f55d305ff79c06fb3cd1e5f8831e00d",
+    strip_prefix = "rocksdb-6.22.1",
+    urls = [
+        "https://github.com/facebook/rocksdb/archive/refs/tags/v6.22.1.tar.gz",
+    ],
 )
 
 tf_configure(
