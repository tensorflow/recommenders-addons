workspace(name = "tf_recommenders_addons")

load("@bazel_tools//tools/build_defs/repo:http.bzl", "http_archive")
load("@bazel_tools//tools/build_defs/repo:git.bzl", "new_git_repository")
load("//build_deps/tf_dependency:tf_configure.bzl", "tf_configure")
load("//build_deps/toolchains/gpu:cuda_configure.bzl", "cuda_configure")

http_archive(
    name = "rules_foreign_cc",
    sha256 = "69023642d5781c68911beda769f91fcbc8ca48711db935a75da7f6536b65047f",
    strip_prefix = "rules_foreign_cc-0.6.0",
    url = "https://github.com/bazelbuild/rules_foreign_cc/archive/0.6.0.tar.gz",
)

load("@rules_foreign_cc//foreign_cc:repositories.bzl", "rules_foreign_cc_dependencies")

# This sets up some common toolchains for building targets. For more details, please see
# https://bazelbuild.github.io/rules_foreign_cc/0.6.0/flatten.html#rules_foreign_cc_dependencies
rules_foreign_cc_dependencies(register_default_tools = True)

http_archive(
    name = "cub_archive",
    build_file = "//build_deps/toolchains/gpu:cub.BUILD",
    sha256 = "6bfa06ab52a650ae7ee6963143a0bbc667d6504822cbd9670369b598f18c58c3",
    strip_prefix = "cub-1.8.0",
    urls = [
        "https://storage.googleapis.com/mirror.tensorflow.org/github.com/NVlabs/cub/archive/1.8.0.zip",
        "https://github.com/NVlabs/cub/archive/1.8.0.zip",
    ],
)

http_archive(
    name = "sparsehash_c11",
    build_file = "//third_party:sparsehash_c11.BUILD",
    sha256 = "d4a43cad1e27646ff0ef3a8ce3e18540dbcb1fdec6cc1d1cb9b5095a9ca2a755",
    strip_prefix = "sparsehash-c11-2.11.1",
    urls = [
        "https://github.com/sparsehash/sparsehash-c11/archive/v2.11.1.tar.gz",
    ],
)

new_git_repository(
    name = "hiredis",
    branch = "master",
    build_file = "//build_deps/toolchains/redis:hiredis.BUILD",
    remote = "https://github.com/redis/hiredis.git",
)

http_archive(
    name = "redis-plus-plus",
    build_file = "//build_deps/toolchains/redis:redis-plus-plus.BUILD",
    sha256 = "3221e1df7bbe95669aecaec1c6c6f4c9a52f472dd4e694e681da951bc738d6bd",
    strip_prefix = "redis-plus-plus-1.2.3",
    url = "https://github.com/sewenew/redis-plus-plus/archive/refs/tags/1.2.3.zip",
)

<<<<<<< HEAD
# Enable to build RocksDB from source.
# http_archive(
#     name = "rocksdb",
#     build_file = "//build_deps/toolchains/rocksdb:rocksdb.BUILD",
#     sha256 = "2df8f34a44eda182e22cf84dee7a14f17f55d305ff79c06fb3cd1e5f8831e00d",
#     strip_prefix = "rocksdb-6.22.1",
#     urls = [
#         "https://github.com/facebook/rocksdb/archive/refs/tags/v6.22.1.tar.gz",
#     ],
# )
new_local_repository(
    name = "rocksdb",
    build_file = "//build_deps/toolchains/rocksdb:rocksdb.BUILD",
    path = "/usr/local"
=======
http_archive(
    name = "hadoop",
    build_file = "//third_party:hadoop.BUILD",
    sha256 = "fa9d0587d06c36838e778081bcf8271a9c63060af00b3bf456423c1777a62043",
    strip_prefix = "hadoop-rel-release-3.3.0",
    urls = [
        "https://github.com/apache/hadoop/archive/refs/tags/rel/release-3.3.0.tar.gz",
    ],
>>>>>>> 0a9c4ac8
)

tf_configure(
    name = "local_config_tf",
)

cuda_configure(name = "local_config_cuda")<|MERGE_RESOLUTION|>--- conflicted
+++ resolved
@@ -54,22 +54,22 @@
     url = "https://github.com/sewenew/redis-plus-plus/archive/refs/tags/1.2.3.zip",
 )
 
-<<<<<<< HEAD
-# Enable to build RocksDB from source.
-# http_archive(
+http_archive(
+    name = "rocksdb",
+    build_file = "//build_deps/toolchains/rocksdb:rocksdb.BUILD",
+    sha256 = "2df8f34a44eda182e22cf84dee7a14f17f55d305ff79c06fb3cd1e5f8831e00d",
+    strip_prefix = "rocksdb-6.22.1",
+    urls = [
+        "https://github.com/facebook/rocksdb/archive/refs/tags/v6.22.1.tar.gz",
+    ],
+)
+
+# new_local_repository(
 #     name = "rocksdb",
 #     build_file = "//build_deps/toolchains/rocksdb:rocksdb.BUILD",
-#     sha256 = "2df8f34a44eda182e22cf84dee7a14f17f55d305ff79c06fb3cd1e5f8831e00d",
-#     strip_prefix = "rocksdb-6.22.1",
-#     urls = [
-#         "https://github.com/facebook/rocksdb/archive/refs/tags/v6.22.1.tar.gz",
-#     ],
+#     path = "/usr/local"
 # )
-new_local_repository(
-    name = "rocksdb",
-    build_file = "//build_deps/toolchains/rocksdb:rocksdb.BUILD",
-    path = "/usr/local"
-=======
+
 http_archive(
     name = "hadoop",
     build_file = "//third_party:hadoop.BUILD",
@@ -78,7 +78,6 @@
     urls = [
         "https://github.com/apache/hadoop/archive/refs/tags/rel/release-3.3.0.tar.gz",
     ],
->>>>>>> 0a9c4ac8
 )
 
 tf_configure(
